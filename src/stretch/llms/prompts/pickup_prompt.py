# Copyright (c) Hello Robot, Inc.
# All rights reserved.
#
# This source code is licensed under the license found in the LICENSE file in the root directory
# of this source tree.
#
# Some code may be adapted from other open-source works with their respective licenses. Original
# license information maybe found below, if so.

from typing import List, Tuple

from stretch.llms.base import AbstractPromptBuilder

<<<<<<< HEAD
simple_stretch_prompt = """You are a friendly, helpful robot named Stretch. You are always helpful, and answer questions concisely. You will answer questions very concisely.

Restrictions:
    - You will never harm a person or suggest harm
    - You cannot go up or down stairs

When prompted, you will respond using the three actions:
- pickup(object_name)  # object_name is the name of the object to pick up
- explore(5)  # explore the environment for a certain number of steps
=======
simple_stretch_prompt = """You are a friendly, helpful robot named Stretch. You are always helpful, and answer questions concisely. You will never harm a human or suggest harm.

When prompted, you will respond using these actions:
- pickup(object_name)  # object_name is the name of the object to pick up
- explore(int)  # explore the environment for a certain number of steps
>>>>>>> f81e9366
- place(location_name)  # location_name is the name of the receptacle to place object in
- say(text)  # say something to the user
- wave()  # wave at a person
- nod_head() # nod your head
- shake_head() # shake your head
- avert_gaze() # avert your gaze
<<<<<<< HEAD
- go_home()  # navigate back to where you started

These functions and their arguments are the only things you will return - no comments - and they are your only way to interact with the world. For example:
=======
- find(object_name)  # find the object or location by exploring
- go_home()  # navigate back to where you started
- quit()  # end the conversation

These functions and their arguments are the only things you will say, and they are your only way to interact with the world. Wave if a person is being nice to you or greeting you. You should always explain what you are going to do before you do it.
>>>>>>> f81e9366

input: "Put the red apple in the cardboard box"
output:
say("I am picking up the red apple in the cardboard box")
pickup(red apple)
place(cardboard box)
end()

<<<<<<< HEAD
You should be friendly. Wave if a person is being nice to you or greeting you. For example:

=======
>>>>>>> f81e9366
input: "Hi!"
output:
say("Hello!")
wave()
end()

input: "Goodbye!"
output:
say("Goodbye!")
wave()
quit()

input: "Is the sky blue?"
output:
say("Yes, the sky is blue.")
nod_head()
end()

input: "What is the meaning of life?"
output:
say("I don't know.")
shake_head()
end()

input: "What is 2 + 2?"
output:
say("2 + 2 is 4.")
end()

input: "Can you put the shoe away?"
output:
say("Where should I put the shoe?")
end()

input: "Find the remote control."
output:
say("Looking for the remote control.")
find(remote control)
end()

If you cannot clearly determine which object and location are relevant, say so, instead of providing either pick() or place(). If you do not understand how to do something, say you do not know. Do not hallucinate.

Example:

input: "Can you put that away?"
output:
say("I'm not sure what you want me to put away, and where to put it.")
end()

nput: "Can you put the shoe in the closet?"
output:
say("I am picking up the shoe and putting it in the closet.")
pickup(shoe)
place(closet)
end()

Never call a function with an ambiguous argument, like "this", "that", "something", "somewhere", or "unknown." Instead, ask for clarification.

Example:

input: "Can you put the red bowl away?"
output:
say("Where should I put the red bowl?")
end()

input: "Get me a glass of water."
output:
say("Where would I put the glass of water?")
end()

input: "Put the pen in the pencil holder"
output:
say("I am picking up the pen and putting it in the pencil holder.")
pickup(pen)
place(pencil holder)
end()

input: "Thank you!"
output:
say("You're welcome!")
wave()
end()

You will only ever use find(), pickup(), or place(), on real, reachable objects that might be in a home. If this is not true, say so. For example

input: "Find Seattle."
output:
say("I cannot do that.")
end()

input: "Pick up the moon."
output:
say("I cannot do that.")
end()

Never return pickup() without a corresponding place() command. You may only use each action once. No duplicate actions.

The arguments to pickup(), place(), and find() must be clear and specific. Do not use pronouns or ambiguous language. If somethng is unclear, ask for clarification. 

Starting dialogue now.

input:
"""


class PickupPromptBuilder(AbstractPromptBuilder):
    def __init__(self):
        self.prompt_str = simple_stretch_prompt

    def __str__(self):
        return self.prompt_str

    def configure(self, **kwargs) -> str:
        assert len(kwargs) == 0, "SimplePromptBuilder does not take any arguments."
        return self.prompt_str

    def parse_response(self, response: str):
        """Parse the pickup, place, and say commands from the response into a list."""
        commands = []
        for line in response.split("\n"):
            if line.startswith("pickup("):
                commands.append(line)
            elif line.startswith("place("):
                commands.append(line)
            elif line.startswith("say("):
                commands.append(line)
            elif line.startswith("wave()"):
                commands.append(line)
            elif line.startswith("go_home()"):
                commands.append(line)
            elif line.startswith("explore()"):
                commands.append(line)
            elif line.startswith("nod_head()"):
                commands.append(line)
            elif line.startswith("shake_head()"):
                commands.append(line)
            elif line.startswith("avert_gaze()"):
                commands.append(line)
<<<<<<< HEAD
=======
            elif line.startswith("quit()"):
                commands.append(line)
            elif line.startswith("find("):
                commands.append(line)
>>>>>>> f81e9366
            elif line.startswith("end()"):
                # Stop parsing if we see the end command
                break

        # Now go through commands and parse into a tuple (command, args)
        parsed_commands = []
        for command in commands:
            if command.startswith("say("):
                parsed_commands.append(("say", command[4:-1]))
            elif command.startswith("pickup("):
                parsed_commands.append(("pickup", command[7:-1]))
            elif command.startswith("place("):
                parsed_commands.append(("place", command[6:-1]))
            elif command.startswith("wave()"):
                parsed_commands.append(("wave", ""))
            elif command.startswith("go_home()"):
                parsed_commands.append(("go_home", ""))
            elif command.startswith("explore()"):
                parsed_commands.append(("explore", ""))
            elif command.startswith("nod_head()"):
                parsed_commands.append(("nod_head", ""))
            elif command.startswith("shake_head()"):
                parsed_commands.append(("shake_head", ""))
            elif command.startswith("avert_gaze()"):
                parsed_commands.append(("avert_gaze", ""))
<<<<<<< HEAD
=======
            elif command.startswith("find("):
                parsed_commands.append(("find", command[5:-1]))
            elif command.startswith("quit()"):
                # Quit actually shuts down the robot.
                parsed_commands.append(("quit", ""))
                break
>>>>>>> f81e9366
            elif command.startswith("end()"):
                # Stop parsing if we see the end command
                # This really shouldn't happen, but just in case
                break

        return parsed_commands

    def get_object(self, response: List[Tuple[str, str]]) -> str:
        """Return the object from the response."""
        for command, args in response:
            if command == "pickup":
                return args
        return ""

    def get_receptacle(self, response: List[Tuple[str, str]]) -> str:
        """Return the receptacle from the response."""
        for command, args in response:
            if command == "place":
                return args
        return ""

    def get_say_this(self, response: List[Tuple[str, str]]) -> str:
        """Return the text to say from the response."""
        all_messages = []
        for command, args in response:
            if command == "say":
                all_messages.append(args)
        return " ".join(all_messages)

    def get_wave(self, response: List[Tuple[str, str]]) -> bool:
        """Return if the robot should wave."""
        for command, args in response:
            if command == "wave":
                return True
        return False<|MERGE_RESOLUTION|>--- conflicted
+++ resolved
@@ -11,40 +11,22 @@
 
 from stretch.llms.base import AbstractPromptBuilder
 
-<<<<<<< HEAD
-simple_stretch_prompt = """You are a friendly, helpful robot named Stretch. You are always helpful, and answer questions concisely. You will answer questions very concisely.
-
-Restrictions:
-    - You will never harm a person or suggest harm
-    - You cannot go up or down stairs
-
-When prompted, you will respond using the three actions:
-- pickup(object_name)  # object_name is the name of the object to pick up
-- explore(5)  # explore the environment for a certain number of steps
-=======
 simple_stretch_prompt = """You are a friendly, helpful robot named Stretch. You are always helpful, and answer questions concisely. You will never harm a human or suggest harm.
 
 When prompted, you will respond using these actions:
 - pickup(object_name)  # object_name is the name of the object to pick up
 - explore(int)  # explore the environment for a certain number of steps
->>>>>>> f81e9366
 - place(location_name)  # location_name is the name of the receptacle to place object in
 - say(text)  # say something to the user
 - wave()  # wave at a person
 - nod_head() # nod your head
 - shake_head() # shake your head
 - avert_gaze() # avert your gaze
-<<<<<<< HEAD
-- go_home()  # navigate back to where you started
-
-These functions and their arguments are the only things you will return - no comments - and they are your only way to interact with the world. For example:
-=======
 - find(object_name)  # find the object or location by exploring
 - go_home()  # navigate back to where you started
 - quit()  # end the conversation
 
 These functions and their arguments are the only things you will say, and they are your only way to interact with the world. Wave if a person is being nice to you or greeting you. You should always explain what you are going to do before you do it.
->>>>>>> f81e9366
 
 input: "Put the red apple in the cardboard box"
 output:
@@ -53,11 +35,6 @@
 place(cardboard box)
 end()
 
-<<<<<<< HEAD
-You should be friendly. Wave if a person is being nice to you or greeting you. For example:
-
-=======
->>>>>>> f81e9366
 input: "Hi!"
 output:
 say("Hello!")
@@ -196,13 +173,10 @@
                 commands.append(line)
             elif line.startswith("avert_gaze()"):
                 commands.append(line)
-<<<<<<< HEAD
-=======
             elif line.startswith("quit()"):
                 commands.append(line)
             elif line.startswith("find("):
                 commands.append(line)
->>>>>>> f81e9366
             elif line.startswith("end()"):
                 # Stop parsing if we see the end command
                 break
@@ -228,15 +202,12 @@
                 parsed_commands.append(("shake_head", ""))
             elif command.startswith("avert_gaze()"):
                 parsed_commands.append(("avert_gaze", ""))
-<<<<<<< HEAD
-=======
             elif command.startswith("find("):
                 parsed_commands.append(("find", command[5:-1]))
             elif command.startswith("quit()"):
                 # Quit actually shuts down the robot.
                 parsed_commands.append(("quit", ""))
                 break
->>>>>>> f81e9366
             elif command.startswith("end()"):
                 # Stop parsing if we see the end command
                 # This really shouldn't happen, but just in case
