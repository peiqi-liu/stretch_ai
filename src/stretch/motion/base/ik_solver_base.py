--- conflicted
+++ resolved
@@ -13,11 +13,7 @@
 # LICENSE file in the root directory of this source tree.
 
 
-<<<<<<< HEAD
-from typing import Optional, Tuple
-=======
 from typing import List, Optional, Tuple, Union
->>>>>>> f81e9366
 
 import numpy as np
 
