--- conflicted
+++ resolved
@@ -11,21 +11,12 @@
 import os
 import pickle
 import threading
-<<<<<<< HEAD
 
 # import wget
 import time
 from io import BytesIO
 from pathlib import Path
 
-=======
-
-# import wget
-import time
-from io import BytesIO
-from pathlib import Path
-
->>>>>>> 9dc00859
 import clip
 import cv2
 import numpy as np
@@ -49,13 +40,9 @@
 
 from stretch.core import get_parameters
 from stretch.dynav.communication_util import load_socket, recv_everything
-<<<<<<< HEAD
 from stretch.dynav.mapping_utils.a_star import AStar
 from stretch.dynav.mapping_utils.voxel import SparseVoxelMap
 from stretch.dynav.mapping_utils.voxel_map import SparseVoxelMapNavigationSpace
-=======
-from stretch.dynav.mapping_utils import AStar, SparseVoxelMap, SparseVoxelMapNavigationSpace
->>>>>>> 9dc00859
 from stretch.dynav.scannet import CLASS_LABELS_200
 from stretch.dynav.voxel_map_localizer import VoxelMapLocalizer
 
@@ -283,12 +270,6 @@
             if self.voxel_map_localizer.verify_point(text, traj_target_point):
                 localized_point = traj_target_point
                 debug_text += "## Last visual grounding results looks fine so directly use it.\n"
-<<<<<<< HEAD
-=======
-                # if self.planner.verify_path(self.traj[:-2]):
-                #     waypoints = self.traj[:-2]
-                #     debug_text += '## Last path planning results looks fine so directly use it.\n'
->>>>>>> 9dc00859
 
         if waypoints is None:
             # Do visual grounding
@@ -425,121 +406,6 @@
         # self.write_to_pickle()
         return traj
 
-<<<<<<< HEAD
-=======
-    # def process_text(self, text, start_pose):
-    #     if self.rerun:
-    #         # if not self.static:
-    #         #     rr.set_time_sequence("frame", self.obs_count)
-    #         rr.log('/object', rr.Clear(recursive = True), static = self.static)
-    #         rr.log('/robot_start_pose', rr.Clear(recursive = True), static = self.static)
-    #         rr.log('/direction', rr.Clear(recursive = True), static = self.static)
-    #         rr.log('robot_monologue', rr.Clear(recursive = True), static = self.static)
-    #         rr.log('/Past_observation_most_similar_to_text', rr.Clear(recursive = True), static = self.static)
-    #         if not self.static:
-    #             rr.connect('100.108.67.79:9876')
-
-    #     debug_text = ''
-    #     mode = 'navigation'
-    #     obs = None
-    #     # Do visual grounding
-    #     if text is not None and text != '':
-    #         with self.voxel_map_lock:
-    #             localized_point, debug_text, obs, pointcloud = self.voxel_map_localizer.localize_A(text, debug = True, return_debug = True)
-    #         if localized_point is not None:
-    #             rr.log("/object", rr.Points3D([localized_point[0], localized_point[1], 1.5], colors=torch.Tensor([1, 0, 0]), radii=0.1), static = self.static)
-    #     # Do Frontier based exploration
-    #     if text is None or text == '' or localized_point is None:
-    #         debug_text += '## Navigation fails, so robot starts exploring environments.\n'
-    #         localized_point = self.sample_frontier(start_pose, text)
-    #         mode = 'exploration'
-    #         rr.log("/object", rr.Points3D([0, 0, 0], colors=torch.Tensor([1, 0, 0]), radii=0), static = self.static)
-    #         print('\n', localized_point, '\n')
-
-    #     if localized_point is None:
-    #         return []
-
-    #     if len(localized_point) == 2:
-    #         localized_point = np.array([localized_point[0], localized_point[1], 0])
-
-    #     point = self.sample_navigation(start_pose, localized_point, mode = mode)
-    #     # if mode == 'navigation' and torch.linalg.norm(torch.Tensor(point)[:2] - torch.linalg.norm(localized_point[:2])) > 2.0:
-    #     #     localized_point = self.sample_frontier(start_pose, None)
-    #     #     mode = 'exploration'
-    #     #     point = self.sample_navigation(start_pose, localized_point)
-    #     #     debug_text += '## All reachable points of robot are too far from the target object, explore to find new paths. \n'
-
-    #     if self.rerun:
-    #         buf = BytesIO()
-    #         plt.savefig(buf, format='png')
-    #         buf.seek(0)
-    #         img = Image.open(buf)
-    #         img = np.array(img)
-    #         buf.close()
-    #         rr.log('2d_map', rr.Image(img), static = self.static)
-    #     else:
-    #         if text != '':
-    #             plt.savefig(self.log + '/debug_' + text + str(self.obs_count) + '.png')
-    #         else:
-    #             plt.savefig(self.log + '/debug_exploration' + str(self.obs_count) + '.png')
-    #     plt.clf()
-
-    #     if self.rerun:
-    #         if text is not None and text != '':
-    #             debug_text = '### The goal is to navigate to ' + text + '.\n' + debug_text
-    #         else:
-    #             debug_text = '### I have not received any text query from human user.\n ### So, I plan to explore the environment with Frontier-based exploration.\n'
-    #         debug_text = '# Robot\'s monologue: \n' + debug_text
-    #         rr.log("robot_monologue", rr.TextDocument(debug_text, media_type = rr.MediaType.MARKDOWN), static = self.static)
-
-    #     if obs is not None and mode == 'navigation':
-    #         rgb = self.voxel_map.observations[obs - 1].rgb
-    #         if not self.rerun:
-    #             cv2.imwrite(self.log + '/debug_' + text + '.png', rgb[:, :, [2, 1, 0]])
-    #         else:
-    #             rr.log('/Past_observation_most_similar_to_text', rr.Image(rgb), static = self.static)
-    #     traj = []
-    #     waypoints = None
-    #     if point is None:
-    #         print('Unable to find any target point, some exception might happen')
-    #     else:
-    #         print('Target point is', point)
-    #         res = self.planner.plan(start_pose, point)
-    #         if res.success:
-    #             waypoints = [pt.state for pt in res.trajectory]
-    #             # If we are navigating to some object of interest, send (x, y, z) of
-    #             # the object so that we can make sure the robot looks at the object after navigation
-    #             print(waypoints)
-    #             # finished = (len(waypoints) <= 4 or torch.linalg.norm(torch.Tensor(point)[:2] - torch.Tensor(start_pose[:2])) > 0.8) and mode == 'navigation'
-    #             # finished = mode == 'navigation'
-    #             finished = len(waypoints) <= 4 and mode == 'navigation'
-    #             if not finished:
-    #                 waypoints = waypoints[:4]
-    #             traj = self.planner.clean_path_for_xy(waypoints)
-    #             # traj = traj[1:]
-    #             if finished:
-    #                 traj.append([np.nan, np.nan, np.nan])
-    #                 if isinstance(localized_point, torch.Tensor):
-    #                     localized_point = localized_point.tolist()
-    #                 traj.append(localized_point)
-    #             print('Planned trajectory:', traj)
-    #         else:
-    #             print('[FAILURE]', res.reason)
-
-    #     if traj is not None:
-    #         origins = []
-    #         vectors = []
-    #         for idx in range(len(traj)):
-    #             if idx != len(traj) - 1:
-    #                 origins.append([traj[idx][0], traj[idx][1], 1.5])
-    #                 vectors.append([traj[idx + 1][0] - traj[idx][0], traj[idx + 1][1] - traj[idx][1], 0])
-    #         rr.log("/direction", rr.Arrows3D(origins = origins, vectors = vectors, colors=torch.Tensor([0, 1, 0]), radii=0.05), static = self.static)
-    #         rr.log("/robot_start_pose", rr.Points3D([start_pose[0], start_pose[1], 1.5], colors=torch.Tensor([0, 0, 1]), radii=0.1), static = self.static)
-
-    #     self.write_to_pickle()
-    #     return traj
-
->>>>>>> 9dc00859
     def sample_navigation(self, start, point, mode="navigation"):
         # plt.clf()
         obstacles, _ = self.voxel_map.get_2d_map()
@@ -846,7 +712,6 @@
         rgb, depth = torch.from_numpy(rgb), torch.from_numpy(depth)
         rgb = rgb.permute(2, 0, 1).to(torch.uint8)
 
-<<<<<<< HEAD
         if self.image_shape is not None:
             h, w = self.image_shape
             h_image, w_image = depth.shape
@@ -854,20 +719,10 @@
                 rgb.unsqueeze(0), size=self.image_shape, mode="bilinear", align_corners=False
             ).squeeze()
             depth = F.interpolate(
-=======
-        h, w = self.image_shape
-        h_image, w_image = depth.shape
-        rgb = F.interpolate(
-            rgb.unsqueeze(0), size=self.image_shape, mode="bilinear", align_corners=False
-        ).squeeze(0)
-        depth = (
-            F.interpolate(
->>>>>>> 9dc00859
                 depth.unsqueeze(0).unsqueeze(0),
                 size=self.image_shape,
                 mode="bilinear",
                 align_corners=False,
-<<<<<<< HEAD
             ).squeeze()
             intrinsics[0, 0] *= w / w_image
             intrinsics[1, 1] *= h / h_image
@@ -875,18 +730,6 @@
             intrinsics[1, 2] *= h / h_image
 
         world_xyz = get_xyz(depth, pose, intrinsics).squeeze()
-=======
-            )
-            .squeeze(0)
-            .squeeze(0)
-        )
-        intrinsics[0, 0] *= w / w_image
-        intrinsics[1, 1] *= h / h_image
-        intrinsics[0, 2] *= w / w_image
-        intrinsics[1, 2] *= h / h_image
-
-        world_xyz = get_xyz(depth, pose, intrinsics).squeeze(0)
->>>>>>> 9dc00859
 
         median_depth = torch.from_numpy(scipy.ndimage.median_filter(depth, size=5))
         median_filter_error = (depth - median_depth).abs()
@@ -1071,26 +914,4 @@
         data["entity_id"] = self.voxel_map_localizer.voxel_pcd._entity_ids
         with open(filename, "wb") as f:
             pickle.dump(data, f)
-<<<<<<< HEAD
-        print("write all data to", filename)
-=======
-        print("write all data to", filename)
-
-
-# @hydra.main(version_base="1.2", config_path=".", config_name="config.yaml")
-# def main(cfg):
-#     torch.manual_seed(1)
-#     imageProcessor = ImageProcessor(rerun = False, static = False, min_depth = 0., max_depth = 2.5)
-# imageProcessor = ImageProcessor(rerun = cfg.rerun, static = cfg.static, min_depth = cfg.min_depth, max_depth = cfg.max_depth)
-# if not cfg.pickle_file_name is None:
-#     imageProcessor.read_from_pickle(cfg.pickle_file_name)
-# print(imageProcessor.voxel_map_localizer.voxel_pcd._points)
-# if cfg.open_communication:
-#     while True:
-#         imageProcessor.recv_text()
-# imageProcessor.read_from_pickle('env.pkl', -1)
-# imageProcessor.write_to_pickle()
-#
-# if __name__ == "__main__":
-#     main(None)
->>>>>>> 9dc00859
+        print("write all data to", filename)