--- conflicted
+++ resolved
@@ -7,43 +7,10 @@
 # Some code may be adapted from other open-source works with their respective licenses. Original
 # license information maybe found below, if so.
 
-<<<<<<< HEAD
 # Copyright (c) Meta Platforms, Inc. and affiliates.
 #
 # This source code is licensed under the MIT license found in the
 # LICENSE file in the root directory of this source tree.
-=======
-"""
-    This file implements VoxelizedPointcloud module in home-robot project (https://github.com/facebookresearch/home-robot).
-    Adapted to be used in ok-robot's navigation voxel map:
-    https://github.com/facebookresearch/home-robot/blob/main/src/home_robot/home_robot/utils/voxel.py
-
-    License:
-
-    MIT License
-
-    Copyright (c) Meta Platforms, Inc. and affiliates.
-
-    Permission is hereby granted, free of charge, to any person obtaining a copy
-    of this software and associated documentation files (the "Software"), to deal
-    in the Software without restriction, including without limitation the rights
-    to use, copy, modify, merge, publish, distribute, sublicense, and/or sell
-    copies of the Software, and to permit persons to whom the Software is
-    furnished to do so, subject to the following conditions:
-
-    The above copyright notice and this permission notice shall be included in all
-    copies or substantial portions of the Software.
-
-    THE SOFTWARE IS PROVIDED "AS IS", WITHOUT WARRANTY OF ANY KIND, EXPRESS OR
-    IMPLIED, INCLUDING BUT NOT LIMITED TO THE WARRANTIES OF MERCHANTABILITY,
-    FITNESS FOR A PARTICULAR PURPOSE AND NONINFRINGEMENT. IN NO EVENT SHALL THE
-    AUTHORS OR COPYRIGHT HOLDERS BE LIABLE FOR ANY CLAIM, DAMAGES OR OTHER
-    LIABILITY, WHETHER IN AN ACTION OF CONTRACT, TORT OR OTHERWISE, ARISING FROM,
-    OUT OF OR IN CONNECTION WITH THE SOFTWARE OR THE USE OR OTHER DEALINGS IN THE
-    SOFTWARE.
-    
-"""
->>>>>>> 5f4e3404
 
 from typing import List, Optional, Tuple, Union
 
@@ -170,17 +137,7 @@
                     torch.stack(
                         [
                             xys[:, 0] < 0,
-<<<<<<< HEAD
-                            xys[:, 0] < 0,
-                            xys[:, 0] < 0,
                             xys[:, 0] >= H,
-                            xys[:, 0] >= H,
-                            xys[:, 0] >= H,
-                            xys[:, 1] < 0,
-                            xys[:, 1] < 0,
-=======
-                            xys[:, 0] >= H,
->>>>>>> 5f4e3404
                             xys[:, 1] < 0,
                             xys[:, 1] >= W,
                         ],
@@ -285,11 +242,7 @@
         else:
             obs_counts = torch.ones_like(weights) * obs_count
         if entity_id is None:
-<<<<<<< HEAD
             entity_ids = torch.ones_like(weights) * self.obs_count
-=======
-            entity_id = torch.ones_like(weights) * self.obs_count
->>>>>>> 5f4e3404
         else:
             entity_ids = torch.ones_like(weights) * entity_id
         self.obs_count += 1
